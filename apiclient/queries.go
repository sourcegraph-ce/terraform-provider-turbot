--- conflicted
+++ resolved
@@ -249,19 +249,9 @@
 
 func readFullResourceQuery(aka string) string {
 	return fmt.Sprintf(`{
-<<<<<<< HEAD
-  folders: resourceList(filter: "resourceType:folder title:%s parentId:%s") {
-    items {
-      title: get(path:"title"),
-      parent: get(path:"turbot.parentId"),
-      description: get(path: "description"),
-      turbot: get(path:"turbot")
-    }
-=======
   resource(id:"%s") {
     object
     turbot: get(path:"turbot")
->>>>>>> 6eee12b1
   }
 }`, aka)
 }