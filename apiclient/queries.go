package apiclient

import (
	"bytes"
	"fmt"
)

// return query and matching response object to receive query result

func validationQuery() (string, ValidationResponse) {
	query := `{
	schema: __schema {
		queryType {
			name
		}
	}
}`

	return query, ValidationResponse{}
}

// create policySetting
func createPolicySettingMutation() string {
	return `mutation Create($command: PolicyCommandInput) {
	policySetting: policyCreate(command: $command ) {
		value
		valueSource
		template
		precedence
		templateInput
		input
		note
		validFromTimestamp
		validToTimestamp
		turbot {
		  id
		}
	}
}`

}

// read policySetting
func readPolicySettingQuery(policySettingId string) string {
	return fmt.Sprintf(`{
	policySetting(id:"%s") {
		value
		valueSource
		template
        default
		precedence
		templateInput
		input
		note
		validFromTimestamp
		validToTimestamp
		turbot {
		  id
		}
	}
}`, policySettingId)
}

// update policySetting
func updatePolicySettingMutation() string {
	return `mutation Update($command: PolicyCommandInput) {
	policySetting: policyUpdate(command: $command ) {
		value
		valueSource
		template
		precedence
		templateInput
		input
		note
		validFromTimestamp
		validToTimestamp
		turbot {
		  id
		}
	}
}`

}

// delete policySetting
func deletePolicySettingMutation() string {
	return `mutation Delete($command: PolicyCommandInput) {
	policySetting: policyDelete(command: $command ) {
		value
		valueSource
		template
		precedence
		templateInput
		input
		note
		validFromTimestamp
		validToTimestamp
		turbot {
		  id
		}
	}
}`

}

func findPolicySettingQuery(policyTypeUri, resourceAka string) string {
	return fmt.Sprintf(`{
  policySettings: policySettingList(filter: "policyType:%s resource:%s") {
    items {
      value
		valueSource
		template
		precedence
		templateInput
		input
		note
		validFromTimestamp
		validToTimestamp
		turbot {
		  id
		}
    }
  }
}
`, policyTypeUri, resourceAka)
}

// read policyValue
func readPolicyValueQuery(policyTypeUri string, resourceId string) string {
	return fmt.Sprintf(`{
	policyValue(uri:"%s", resourceId:"%s"){
		value
		precedence
	    state
        reason
        details
        setting {
		  valueSource
          turbot {
            id
          }
        }
		turbot {
			id
		}
	}
}
`, policyTypeUri, resourceId)
}

// install mod
func installModMutation() string {
	return `mutation InstallMod($command: ModCommandInput) {
 	mod: modInstall(command: $command) {
		turbot {
		  id
          parentId
          akas
		}
		build
	}
}`
}

// uninstall mod
func uninstallModMutation() string {
	return `mutation UninstallMod($command: ModCommandInput) {
 	modUninstall(command: $command) {
		success
	}
}`
}

// get mod versions
func modVersionsQuery(org, mod string) string {
	return fmt.Sprintf(`{
  versions: modVersionList(orgName: "%s", modName: "%s") {
    items {
      status
      version
    }
  }
}`, org, mod)
}

// read mod
func readModQuery(modId string) string {
	return fmt.Sprintf(`{
  mod: resource(id:"%s") {
<<<<<<< HEAD
	  uri: get(path: "turbot.akas.0")
=======
    uri: get(path: "turbot.akas.0")
>>>>>>> c7a4a1e1
    parent: get(path: "turbot.parentId")
    version: get(path: "version")
  }
}`, modId)
}

// create resource
func createResourceMutation() string {
	return `mutation CreateResource($command: ResourceCommandInput) {
  resource: resourceCreate(command: $command) {
    turbot {
      id
      parentId
      akas
    }
  }
}`
}

// update resource
func updateResourceMutation() string {
	return `mutation UpsertResource($command: ResourceCommandInput) {
 	resource: resourceUpsert(command: $command) {
		turbot {
		  id
		  parentId
          akas
		}
	}
}`
}

// delete resource
func deleteResourceMutation() string {
	return `mutation DeleteResource($command: ResourceCommandInput) {
 	resource: resourceDelete(command: $command) {
		turbot {
		  id
		}
	}
}`
}

// read resource
func readResourceQuery(aka string, properties map[string]string) string {
	var propertiesString bytes.Buffer
	if properties != nil {
		for alias, propertyPath := range properties {
			propertiesString.WriteString(fmt.Sprintf("    %s: get(path: \"%s\")\n", alias, propertyPath))
		}
	}
	return fmt.Sprintf(`{
  resource(id:"%s") {
%s
    turbot: get(path:"turbot")
  }
}`, aka, propertiesString.String())
}

// find folder
func findFolderQuery(title, parentId string) string {
	return fmt.Sprintf(`{
  folders: resourceList(filter: "resourceType:folder title:%s parentId:%s") {
    items {
      title: get(path:"title"),
      parent: get(path:"turbot.parentId"),
      description: get(path: "description"),
      turbot: get(path:"turbot")
    }
  }
}
`, title, parentId)
}<|MERGE_RESOLUTION|>--- conflicted
+++ resolved
@@ -187,11 +187,7 @@
 func readModQuery(modId string) string {
 	return fmt.Sprintf(`{
   mod: resource(id:"%s") {
-<<<<<<< HEAD
-	  uri: get(path: "turbot.akas.0")
-=======
     uri: get(path: "turbot.akas.0")
->>>>>>> c7a4a1e1
     parent: get(path: "turbot.parentId")
     version: get(path: "version")
   }
