--- conflicted
+++ resolved
@@ -1,19 +1,11 @@
-<<<<<<< HEAD
-resource "turbot_profile" "test" {
-  "parent" = "tmod:@turbot/turbot#/",
-  "title" = "Severus Snape",
-  "display_name" = "Severus Snape",
-  "email" = "severus.slytherin@hogwards.com",
-  "given_name" = "Severus Snape",
-  "family_name" = "Snape",
-  "directory_pool_id" = "snapeseverus",
-  "status" = "Active",
-  "profile_id" = "170759063660234",
-=======
-
-resource "turbot_policy_setting" "test_policy" {
-  resource = "tmod:@turbot/turbot#/"
-  policy_type = "tmod:@turbot/aws#/policy/types/accountStack"
-  value = "Skip"
->>>>>>> 6eee12b1
-}+# resource "turbot_profile" "test" {
+#   "parent" = "tmod:@turbot/turbot#/",
+#   "title" = "Severus Snape",
+#   "display_name" = "Severus M Snape",
+#   "email" = "severus.slytherin@hogwards.com",
+#   "given_name" = "Severus Snape",
+#   "family_name" = "Snape",
+#   "directory_pool_id" = "snapeseverus",
+#   "status" = "Active",
+#   "profile_id" = "170759063660234",
+# }
