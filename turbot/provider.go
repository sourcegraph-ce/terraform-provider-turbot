package turbot

import (
	"fmt"
	"log"
	"github.com/hashicorp/terraform/helper/schema"
	"github.com/hashicorp/terraform/terraform"
	apiClient "github.com/terraform-providers/terraform-provider-turbot/apiclient"
)

func Provider() terraform.ResourceProvider {
	return &schema.Provider{
		Schema: map[string]*schema.Schema{
			"access_key_id": {
				Type:        schema.TypeString,
				Required:    true,
				DefaultFunc: schema.EnvDefaultFunc("TURBOT_ACCESS_KEY_ID", nil),
			},
			"secret_access_key": {
				Type:        schema.TypeString,
				Required:    true,
				DefaultFunc: schema.EnvDefaultFunc("TURBOT_SECRET_ACCESS_KEY", nil),
			},
			"workspace": {
				Type:        schema.TypeString,
				Required:    true,
				DefaultFunc: schema.EnvDefaultFunc("TURBOT_WORKSPACE", nil),
			},
		},

		ResourcesMap: map[string]*schema.Resource{
			"turbot_policy_setting":       resourceTurbotPolicySetting(),
			"turbot_mod":                  resourceTurbotMod(),
			"turbot_folder":               resourceTurbotFolder(),
			"turbot_resource":             resourceTurbotResource(),
			"turbot_local_directory":      resourceTurbotLocalDirectory(),
			"turbot_profile":              resourceTurbotProfile(),
			"turbot_local_directory_user": resourceTurbotLocalDirectoryUser(),
<<<<<<< HEAD
			"turbot_google_directory":     resourceGoogleDirectory(),
=======
			"turbot_saml_directory":       resourceTurbotSamlDirectory(),
>>>>>>> 19a5f4d9
		},
		DataSourcesMap: map[string]*schema.Resource{
			"turbot_policy_value": dataSourceTurbotPolicyValue(),
			"turbot_resource":     dataSourceTurbotResource(),
		},

		ConfigureFunc: providerConfigure,
	}
}

func providerConfigure(d *schema.ResourceData) (interface{}, error) {
	client, err := apiClient.CreateClient(
		d.Get("access_key_id").(string),
		d.Get("secret_access_key").(string),
		d.Get("workspace").(string))
	if err != nil {
		return nil, fmt.Errorf("failed to create client: %s", err.Error())
	}
	log.Println("[INFO] Turbot API client initialized, now validating...", client)
	if err = client.Validate(); err != nil {
		return nil, fmt.Errorf("failed to validate client: %s", err.Error())
	}
	return client, nil
}<|MERGE_RESOLUTION|>--- conflicted
+++ resolved
@@ -36,11 +36,8 @@
 			"turbot_local_directory":      resourceTurbotLocalDirectory(),
 			"turbot_profile":              resourceTurbotProfile(),
 			"turbot_local_directory_user": resourceTurbotLocalDirectoryUser(),
-<<<<<<< HEAD
 			"turbot_google_directory":     resourceGoogleDirectory(),
-=======
 			"turbot_saml_directory":       resourceTurbotSamlDirectory(),
->>>>>>> 19a5f4d9
 		},
 		DataSourcesMap: map[string]*schema.Resource{
 			"turbot_policy_value": dataSourceTurbotPolicyValue(),
