--- conflicted
+++ resolved
@@ -35,11 +35,8 @@
 			"turbot_resource":        resourceTurbotResource(),
 			"turbot_local_directory": resourceTurbotLocalDirectory(),
 			"turbot_profile":         resourceTurbotProfile(),
-<<<<<<< HEAD
+			"turbot_local_directory_user": resourceTurbotLocalDirectoryUser(),
 			"turbot_saml_directory": resourceTurbotSamlDirectory().
-=======
-			"turbot_local_directory_user": resourceTurbotLocalDirectoryUser(),
->>>>>>> ad918bd0
 		},
 		DataSourcesMap: map[string]*schema.Resource{
 			"turbot_policy_value": dataSourceTurbotPolicyValue(),
