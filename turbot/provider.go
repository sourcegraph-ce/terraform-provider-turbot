--- conflicted
+++ resolved
@@ -29,19 +29,12 @@
 		},
 
 		ResourcesMap: map[string]*schema.Resource{
-<<<<<<< HEAD
-			"turbot_policy_setting": resourceTurbotPolicySetting(),
-			"turbot_mod":            resourceTurbotMod(),
-			"turbot_folder":         resourceTurbotFolder(),
-			"turbot_resource":       resourceTurbotResource(),
-			"turbot_profile":        resourceTurbotProfile(),
-=======
 			"turbot_policy_setting":  resourceTurbotPolicySetting(),
 			"turbot_mod":             resourceTurbotMod(),
 			"turbot_folder":          resourceTurbotFolder(),
 			"turbot_resource":        resourceTurbotResource(),
 			"turbot_local_directory": resourceTurbotLocalDirectory(),
->>>>>>> 6eee12b1
+			"turbot_profile":         resourceTurbotProfile(),
 		},
 		DataSourcesMap: map[string]*schema.Resource{
 			"turbot_policy_value": dataSourceTurbotPolicyValue(),
