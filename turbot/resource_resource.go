package turbot

import (
	"encoding/json"
	"fmt"
	"github.com/hashicorp/terraform/helper/schema"
	"github.com/iancoleman/strcase"
	"github.com/terraform-providers/terraform-provider-turbot/apiclient"
	"log"
)

func resourceTurbotResource() *schema.Resource {
	return &schema.Resource{
		Create: resourceTurbotResourceCreate,
		Read:   resourceTurbotResourceRead,
		Update: resourceTurbotResourceUpdate,
		Delete: resourceTurbotResourceDelete,
		Exists: resourceTurbotResourceExists,
		Importer: &schema.ResourceImporter{
			State: resourceTurbotResourceImport,
		},
		Schema: map[string]*schema.Schema{
			// aka of the parent resource
			"parent": {
				Type:     schema.TypeString,
				Required: true,
				// when doing a diff, the state file will contain the id of the parent bu tthe config contains the aka,
				// so we need custom diff code
				DiffSuppressFunc: supressIfParentAkaMatches,
			},
			// when doing a read, fetch the parent akas to use in supressIfParentAkaMatches()
			"parent_akas": {
				Type:     schema.TypeList,
				Computed: true,
				Elem: &schema.Schema{
					Type: schema.TypeString,
				},
			},
			"type": {
				Type:     schema.TypeString,
				Required: true,
				ForceNew: true,
			},
			"payload": {
				Type:             schema.TypeString,
				Required:         true,
				DiffSuppressFunc: suppressIfPayloadMatches,
			},
		},
	}
}

func resourceTurbotResourceExists(d *schema.ResourceData, meta interface{}) (b bool, e error) {
	client := meta.(*apiclient.Client)
	id := d.Id()
	return client.ResourceExists(id)
}

func resourceTurbotResourceCreate(d *schema.ResourceData, meta interface{}) error {
	client := meta.(*apiclient.Client)
	parent := d.Get("parent").(string)
	resourceType := d.Get("type").(string)
	payload := d.Get("payload").(string)

	// create resource returns turbot resource metadata containing the id
	turbotMetadata, err := client.CreateResource(resourceType, parent, payload)
	if err != nil {
		return err
	}

	// set parent_akas property by loading parent resource and fetching the akas
	if err = setParentAkas(turbotMetadata.ParentId, d, meta); err != nil {
		return err
	}

	// assign the id
	d.SetId(turbotMetadata.Id)
	// save formatted version of the payload for consistency
	d.Set("payload", formatPayload(payload))

	return nil
}

func resourceTurbotResourceRead(d *schema.ResourceData, meta interface{}) error {
	client := meta.(*apiclient.Client)
	id := d.Id()

	// build required properties from payload
	properties, err := propertiesFromPayload(d.Get("payload").(string))
	if err != nil {
		return fmt.Errorf("error retrieving properties from resource payload: %s", err.Error())
	}

	resource, err := client.ReadResource(id, properties)
	if err != nil {
		if apiclient.NotFoundError(err) {
			// resource was not found - clear id
			d.SetId("")
		}
		return err
	}

	// rebuild payload from the resource
	payload, err := payloadFromResource(resource.Data)
	if err != nil {
		return fmt.Errorf("error building resource payload: %s", err.Error())
	}

	// assign results back into ResourceData

	// set parent_akas property by loading parent resource and fetching the akas
	if err = setParentAkas(resource.Turbot.ParentId, d, meta); err != nil {
		return err
	}
	d.Set("parent", resource.Turbot.ParentId)
	d.Set("payload", payload)

	return nil
}

func resourceTurbotResourceUpdate(d *schema.ResourceData, meta interface{}) error {
	client := meta.(*apiclient.Client)
	payload := d.Get("payload").(string)
	parent := d.Get("parent").(string)
	resourceType := d.Get("type").(string)
	id := d.Id()
	// create folder returns turbot resource metadata containing the id
	turbotMetadata, err := client.UpdateResource(id, parent, resourceType, payload)
	if err != nil {
		return err
	}
	// set parent_akas property by loading parent resource and fetching the akas
	if err = setParentAkas(turbotMetadata.ParentId, d, meta); err != nil {
		return err
	}
	return nil
}

func resourceTurbotResourceDelete(d *schema.ResourceData, meta interface{}) error {
	client := meta.(*apiclient.Client)
	id := d.Id()
	err := client.DeleteResource(id)
	if err != nil {
		return err
	}

	// clear the id to show we have deleted
	d.SetId("")

	return nil
}

func resourceTurbotResourceImport(d *schema.ResourceData, meta interface{}) ([]*schema.ResourceData, error) {
	if err := resourceTurbotResourceRead(d, meta); err != nil {
		return nil, err
	}
	return []*schema.ResourceData{d}, nil
}

// given a json string, unmarshal into a map and return a map of alias ->  propertyName
func propertiesFromPayload(payload string) (map[string]string, error) {
	data := map[string]interface{}{}
	if err := json.Unmarshal([]byte(payload), &data); err != nil {
		return nil, err
	}
	var properties = map[string]string{}
	for k := range data {
		properties[k] = k
	}
	return properties, nil
}

// given a map of resource properties, marshal into a json string
func payloadFromResource(d map[string]interface{}) (string, error) {
	payload, err := json.MarshalIndent(d, "", " ")
	if err != nil {
		return "", err
	}
	return string(payload), nil
}

func setParentAkas(parentId string, d *schema.ResourceData, meta interface{}) error {
	client := meta.(*apiclient.Client)

	// load parent resource to get parent_akas
	parent, err := client.ReadResource(parentId, nil)
	if err != nil {
		log.Printf("[ERROR] Failed to load parentAka resource; %s", err)
		return err
	}
	parentAkas := parent.Turbot.Akas
	// if this resource has no akas, just use the id
	if parentAkas == nil {
		parentAkas = []string{parentId}
	}

	// assign parent_akas
	d.Set("parent_akas", parent.Turbot.Akas)
	return nil
}

// the 'parent' in the config is an aka - however the state file will have an id.
// to perform a diff we also store parent_akas in state file, which is the list of akas for the parent
// if the new value of parent existts in parent_akas, then suppress diff
func supressIfParentAkaMatches(k, old, new string, d *schema.ResourceData) bool {
	parentAkasProperty, parentAkasSet := d.GetOk("parent_akas")
	// if parent_id has not been set yet, do not suppress the diff
	if !parentAkasSet {
		return false
	}

	parentAkas, ok := parentAkasProperty.([]interface{})
	if !ok {
		return false
	}
	// if parentAkas contains 'new', suppress diff
	for _, aka := range parentAkas {
		if aka.(string) == new {
			return true
		}
	}
	return false
}

// payload is a json string
// apply standard formatting to old and new payloads then compare
func suppressIfPayloadMatches(k, old, new string, d *schema.ResourceData) bool {
	if old == "" || new == "" {
		return false
	}
	return formatPayload(old) == formatPayload(new)
}

// apply standard formatting to the json payload to enable easy diffing
func formatPayload(payload string) string {
	data := map[string]interface{}{}
	if err := json.Unmarshal([]byte(payload), &data); err != nil {
		// ignore error and just return original payload
		return payload
	}
	payload, err := payloadFromResource(data)
	if err != nil {
		// ignore error and just return original payload
		return payload
	}
	return payload

}

func mapFromResourceData(d *schema.ResourceData, properties []string) map[string]interface{} {
	var propertyMap = map[string]interface{}{}
	for _, terraformProperty := range properties {
		// get schema for property
<<<<<<< HEAD
		value := d.Get(p)
		if value != nil {
			propertyMap[p] = value
=======
		value, propertySet := d.GetOk(terraformProperty)
		if propertySet {
			// converted property from snake case (Terraform format) to lowerCamelCase (Turbot format).
			var turbotProperty = strcase.ToLowerCamel(terraformProperty)
			propertyMap[turbotProperty] = value
>>>>>>> 6eee12b1
		}
	}
	return propertyMap
}<|MERGE_RESOLUTION|>--- conflicted
+++ resolved
@@ -251,17 +251,11 @@
 	var propertyMap = map[string]interface{}{}
 	for _, terraformProperty := range properties {
 		// get schema for property
-<<<<<<< HEAD
-		value := d.Get(p)
-		if value != nil {
-			propertyMap[p] = value
-=======
 		value, propertySet := d.GetOk(terraformProperty)
 		if propertySet {
 			// converted property from snake case (Terraform format) to lowerCamelCase (Turbot format).
 			var turbotProperty = strcase.ToLowerCamel(terraformProperty)
 			propertyMap[turbotProperty] = value
->>>>>>> 6eee12b1
 		}
 	}
 	return propertyMap
