package turbot

import (
	"encoding/json"
	"fmt"
	"github.com/hashicorp/terraform/helper/schema"
	"github.com/iancoleman/strcase"
	"github.com/terraform-providers/terraform-provider-turbot/apiclient"
	"log"
)

func resourceTurbotResource() *schema.Resource {
	return &schema.Resource{
		Create: resourceTurbotResourceCreate,
		Read:   resourceTurbotResourceRead,
		Update: resourceTurbotResourceUpdate,
		Delete: resourceTurbotResourceDelete,
		Exists: resourceTurbotResourceExists,
		Importer: &schema.ResourceImporter{
			State: resourceTurbotResourceImport,
		},
		Schema: map[string]*schema.Schema{
			// aka of the parent resource
			"parent": {
				Type:     schema.TypeString,
				Required: true,
				// when doing a diff, the state file will contain the id of the parent bu tthe config contains the aka,
				// so we need custom diff code
				DiffSuppressFunc: supressIfParentAkaMatches,
			},
			// when doing a read, fetch the parent akas to use in supressIfParentAkaMatches()
			"parent_akas": {
				Type:     schema.TypeList,
				Computed: true,
				Elem: &schema.Schema{
					Type: schema.TypeString,
				},
			},
			"type": {
				Type:     schema.TypeString,
				Required: true,
				ForceNew: true,
			},
			"body": {
				Type:             schema.TypeString,
				Required:         true,
				DiffSuppressFunc: suppressIfBodyMatches,
			},
		},
	}
}

func resourceTurbotResourceExists(d *schema.ResourceData, meta interface{}) (b bool, e error) {
	client := meta.(*apiclient.Client)
	id := d.Id()
	return client.ResourceExists(id)
}

func resourceTurbotResourceCreate(d *schema.ResourceData, meta interface{}) error {
	client := meta.(*apiclient.Client)
	parent := d.Get("parent").(string)
	resourceType := d.Get("type").(string)
	body := d.Get("body").(string)

	// create resource returns turbot resource metadata containing the id
	turbotMetadata, err := client.CreateResource(resourceType, parent, body)
	if err != nil {
		return err
	}

	// set parent_akas property by loading parent resource and fetching the akas
	if err = setParentAkas(turbotMetadata.ParentId, d, meta); err != nil {
		return err
	}

	// assign the id
	d.SetId(turbotMetadata.Id)
	// save formatted version of the body for consistency
	d.Set("body", formatBody(body))

	return nil
}

func resourceTurbotResourceRead(d *schema.ResourceData, meta interface{}) error {
	client := meta.(*apiclient.Client)
	id := d.Id()

	// build required properties from body
	properties, err := propertiesFromBody(d.Get("body").(string))
	if err != nil {
		return fmt.Errorf("error retrieving properties from resource body: %s", err.Error())
	}

	resource, err := client.ReadResource(id, properties)
	if err != nil {
		if apiclient.NotFoundError(err) {
			// resource was not found - clear id
			d.SetId("")
		}
		return err
	}

	// rebuild body from the resource
	body, err := bodyFromProperties(resource.Data)
	if err != nil {
		return fmt.Errorf("error building resource body: %s", err.Error())
	}

	// assign results back into ResourceData

	// set parent_akas property by loading parent resource and fetching the akas
	if err = setParentAkas(resource.Turbot.ParentId, d, meta); err != nil {
		return err
	}
	d.Set("parent", resource.Turbot.ParentId)
	d.Set("body", body)

	return nil
}

func resourceTurbotResourceUpdate(d *schema.ResourceData, meta interface{}) error {
	client := meta.(*apiclient.Client)
	body := d.Get("body").(string)
	parent := d.Get("parent").(string)
	resourceType := d.Get("type").(string)
	id := d.Id()
	// create folder returns turbot resource metadata containing the id
	turbotMetadata, err := client.UpdateResource(id, resourceType, parent, body)
	if err != nil {
		return err
	}
	// set parent_akas property by loading parent resource and fetching the akas
	if err = setParentAkas(turbotMetadata.ParentId, d, meta); err != nil {
		return err
	}
	return nil
}

func resourceTurbotResourceDelete(d *schema.ResourceData, meta interface{}) error {
	client := meta.(*apiclient.Client)
	id := d.Id()
	err := client.DeleteResource(id)
	if err != nil {
		return err
	}

	// clear the id to show we have deleted
	d.SetId("")

	return nil
}

func resourceTurbotResourceImport(d *schema.ResourceData, meta interface{}) ([]*schema.ResourceData, error) {
	if err := resourceTurbotResourceRead(d, meta); err != nil {
		return nil, err
	}
	return []*schema.ResourceData{d}, nil
}

func setParentAkas(parentId string, d *schema.ResourceData, meta interface{}) error {
	client := meta.(*apiclient.Client)

	// load parent resource to get parent_akas
	parent, err := client.ReadResource(parentId, nil)
	if err != nil {
		log.Printf("[ERROR] Failed to load parentAka resource; %s", err)
		return err
	}
	parentAkas := parent.Turbot.Akas
	// if this resource has no akas, just use the id
	if parentAkas == nil {
		parentAkas = []string{parentId}
	}

	// assign parent_akas
	d.Set("parent_akas", parent.Turbot.Akas)
	return nil
}

// the 'parent' in the config is an aka - however the state file will have an id.
// to perform a diff we also store parent_akas in state file, which is the list of akas for the parent
// if the new value of parent existts in parent_akas, then suppress diff
func supressIfParentAkaMatches(k, old, new string, d *schema.ResourceData) bool {
	parentAkasProperty, parentAkasSet := d.GetOk("parent_akas")
	// if parent_id has not been set yet, do not suppress the diff
	if !parentAkasSet {
		return false
	}

	parentAkas, ok := parentAkasProperty.([]interface{})
	if !ok {
		return false
	}
	// if parentAkas contains 'new', suppress diff
	for _, aka := range parentAkas {
		if aka.(string) == new {
			return true
		}
	}
	return false
}

<<<<<<< HEAD
func suppressIfClientSecret(k, old, new string, d *schema.ResourceData) bool {
	if old == "" {
		return false
	}
	return true
}

// payload is a json string
// apply standard formatting to old and new payloads then compare
func suppressIfPayloadMatches(k, old, new string, d *schema.ResourceData) bool {
=======
// body is a json string
// apply standard formatting to old and new bodys then compare
func suppressIfBodyMatches(k, old, new string, d *schema.ResourceData) bool {
>>>>>>> 19a5f4d9
	if old == "" || new == "" {
		return false
	}
	return formatBody(old) == formatBody(new)
}

// given a json string, unmarshal into a map and return a map of alias ->  propertyName
func propertiesFromBody(body string) (map[string]string, error) {
	data := map[string]interface{}{}
	if err := json.Unmarshal([]byte(body), &data); err != nil {
		return nil, err
	}
	var properties = map[string]string{}
	for k := range data {
		properties[k] = k
	}
	return properties, nil
}

// given a map of resource properties, marshal into a json string
func bodyFromProperties(d map[string]interface{}) (string, error) {
	body, err := json.MarshalIndent(d, "", " ")
	if err != nil {
		return "", err
	}
	return string(body), nil
}

// apply standard formatting to the json body to enable easy diffing
func formatBody(body string) string {
	data := map[string]interface{}{}
	if err := json.Unmarshal([]byte(body), &data); err != nil {
		// ignore error and just return original body
		return body
	}
	body, err := bodyFromProperties(data)
	if err != nil {
		// ignore error and just return original body
		return body
	}
	return body

}

func mapFromResourceData(d *schema.ResourceData, properties []string) map[string]interface{} {
	var propertyMap = map[string]interface{}{}
	for _, terraformProperty := range properties {
		// get schema for property
		value, propertySet := d.GetOk(terraformProperty)
		if propertySet {
			// converted property from snake case (Terraform format) to lowerCamelCase (Turbot format).
			var turbotProperty = strcase.ToLowerCamel(terraformProperty)
			propertyMap[turbotProperty] = value
		}
	}
	return propertyMap
}<|MERGE_RESOLUTION|>--- conflicted
+++ resolved
@@ -200,7 +200,6 @@
 	return false
 }
 
-<<<<<<< HEAD
 func suppressIfClientSecret(k, old, new string, d *schema.ResourceData) bool {
 	if old == "" {
 		return false
@@ -208,14 +207,9 @@
 	return true
 }
 
-// payload is a json string
-// apply standard formatting to old and new payloads then compare
-func suppressIfPayloadMatches(k, old, new string, d *schema.ResourceData) bool {
-=======
 // body is a json string
 // apply standard formatting to old and new bodys then compare
 func suppressIfBodyMatches(k, old, new string, d *schema.ResourceData) bool {
->>>>>>> 19a5f4d9
 	if old == "" || new == "" {
 		return false
 	}
